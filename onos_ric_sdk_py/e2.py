--- conflicted
+++ resolved
@@ -4,11 +4,6 @@
 from __future__ import absolute_import
 
 import os
-<<<<<<< HEAD
-import ssl
-import os
-=======
->>>>>>> 7ab70d7e
 import ssl
 from typing import AsyncIterator, List, Optional, Tuple
 from uuid import uuid4
